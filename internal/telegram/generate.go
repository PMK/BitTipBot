package telegram

import (
	"bytes"
	"context"
	"fmt"
	"io"
	"os"
	"strings"
	"time"

	"github.com/LightningTipBot/LightningTipBot/internal"
	"github.com/LightningTipBot/LightningTipBot/internal/dalle"
	"github.com/LightningTipBot/LightningTipBot/internal/lnbits"
	"github.com/LightningTipBot/LightningTipBot/internal/runtime"
	"github.com/LightningTipBot/LightningTipBot/internal/telegram/intercept"
	log "github.com/sirupsen/logrus"
	"github.com/skip2/go-qrcode"
	tb "gopkg.in/lightningtipbot/telebot.v3"
)

// generateImages is called when the user enters /generate or /generate <prompt>
// asks the user for a prompt if not given
func (bot *TipBot) generateImages(ctx intercept.Context) (intercept.Context, error) {
	bot.anyTextHandler(ctx)
	user := LoadUser(ctx)
	if user.Wallet == nil {
		return ctx, fmt.Errorf("user has no wallet")
	}

	if len(strings.Split(ctx.Message().Text, " ")) < 2 {
		// We need to save the pay state in the user state so we can load the payment in the next handler
		SetUserState(user, bot, lnbits.UserEnterDallePrompt, "")
		bot.trySendMessage(ctx.Message().Sender, "⌨️ Enter image prompt.", tb.ForceReply)
		return ctx, nil
	}
	// write the prompt into the command and call confirm
	m := ctx.Message()
	m.Text = GetMemoFromCommand(m.Text, 1)
	return bot.confirmGenerateImages(ctx)
}

// confirmGenerateImages is called when the user has entered a prompt through /generate <prompt>
// or because he answered to the request to enter it in generateImages()
// confirmGenerateImages will create an invoice that the user can pay and if they pay
// generateDalleImages will fetch the images and send it to the user
func (bot *TipBot) confirmGenerateImages(ctx intercept.Context) (intercept.Context, error) {
	user := LoadUser(ctx)

	ResetUserState(user, bot)
	m := ctx.Message()
	prompt := m.Text
	if len(prompt) == 0 {
		return ctx, fmt.Errorf("prompt not given")
	}

	if user.Wallet == nil {
		return ctx, fmt.Errorf("user has no wallet")
	}
	me, err := GetUser(bot.Telegram.Me, *bot)
	if err != nil {
		return ctx, err
	}
	invoice, err := bot.createInvoiceWithEvent(ctx, me, internal.Configuration.Generate.DallePrice, fmt.Sprintf("DALLE2 %s", GetUserStr(user.Telegram)), InvoiceCallbackGenerateDalle, prompt)
	invoice.Payer = user
	if err != nil {
		return ctx, err
	}

	runtime.IgnoreError(bot.Bunt.Set(invoice))

	balance, err := bot.GetUserBalance(user)
	if err != nil {
		errmsg := fmt.Sprintf("[inlineReceive] Error: Could not get user balance: %s", err.Error())
		log.Warnln(errmsg)
	}

	bot.trySendMessage(ctx.Message().Sender, Translate(ctx, "generateDallePayInvoiceMessage"))

	// invoke internal pay if enough balance
	if balance >= internal.Configuration.Generate.DallePrice {
		m.Text = fmt.Sprintf("/pay %s", invoice.PaymentRequest)
		return bot.payHandler(ctx)
	}

	// create qr code
	qr, err := qrcode.Encode(invoice.PaymentRequest, qrcode.Medium, 256)
	if err != nil {
		bot.tryEditMessage(invoice.Message, Translate(ctx, "errorTryLaterMessage"))
		return ctx, err
	}

	// send the invoice data to user
	msg := bot.trySendMessage(ctx.Message().Sender, &tb.Photo{File: tb.File{FileReader: bytes.NewReader(qr)}, Caption: fmt.Sprintf("`%s`", invoice.PaymentRequest)})
	invoice.InvoiceMessage = msg
	runtime.IgnoreError(bot.Bunt.Set(invoice))
	return ctx, nil
}

var jobChan chan func()

func init() {
	jobChan = make(chan func(), 2)
	go worker(jobChan)
	go worker(jobChan)
}
func worker(linkChan chan func()) {
	for generatePrompt := range linkChan {
		generatePrompt()
	}
}

// generateDalleImages is called by the invoice event when the user has paid
func (bot *TipBot) generateDalleImages(event Event) {
	invoiceEvent := event.(*InvoiceEvent)
	user := invoiceEvent.Payer
	if user == nil || user.Wallet == nil {
		log.Errorf("[generateDalleImages] invalid user")
		return
	}
	bot.trySendMessage(user.Telegram, "🔄 Your images are being generated. Please wait a few moments.")
<<<<<<< HEAD
	var job = func() {
		// create the client with the bearer token api key
		dalleClient, err := dalle.NewHTTPClient(internal.Configuration.Generate.DalleKey)
		// handle err
		if err != nil {
			log.Errorf("[NewHTTPClient] %v", err.Error())
			bot.dalleRefundUser(user, "")
			return
		}

		ctx, cancel := context.WithTimeout(context.Background(), time.Minute*10)
		defer cancel()
		// generate a task to create an image with a prompt
		task, err := dalleClient.Generate(ctx, invoiceEvent.CallbackData)
		if err != nil {
			log.Errorf("[Generate] %v", err.Error())
			bot.dalleRefundUser(user, "")
			return
		}
		// poll the task.ID until status is succeeded
		var t *dalle.Task
		timeout := time.After(5 * time.Minute)
		ticker := time.Tick(5 * time.Second)
		// Keep trying until we're timed out or get a result/error
		for {
			select {
			case <-ctx.Done():
				bot.dalleRefundUser(user, "")
				log.Errorf("[DALLE] ctx done", "")
				return
			// Got a timeout! fail with a timeout error
			case <-timeout:
				bot.dalleRefundUser(user, "Timeout. Please try again later.")
				log.Errorf("[DALLE] timeout")
=======

	// we can have only one user using dalle
	mutex.Lock("dalle-image-task")
	defer mutex.Unlock("dalle-image-task")
	time.Sleep(time.Second * 1)

	// create the client with the bearer token api key
	dalleClient, err := dalle.NewHTTPClient(internal.Configuration.Generate.DalleKey)
	// handle err
	if err != nil {
		log.Errorf("[NewHTTPClient] %v", err.Error())
		bot.dalleRefundUser(user, "")
		return
	}

	ctx, cancel := context.WithTimeout(context.Background(), time.Minute*10)
	defer cancel()
	// generate a task to create an image with a prompt
	task, err := dalleClient.Generate(ctx, invoiceEvent.CallbackData)
	if err != nil {
		log.Errorf("[Generate] %v", err.Error())
		bot.dalleRefundUser(user, "")
		return
	}
	// poll the task.ID until status is succeeded
	var t *dalle.Task
	timeout := time.After(5 * time.Minute)
	ticker := time.Tick(5 * time.Second)
	// Keep trying until we're timed out or get a result/error
	for {
		select {
		case <-ctx.Done():
			bot.dalleRefundUser(user, "")
			log.Errorf("[DALLE] ctx done")
			return
		// Got a timeout! fail with a timeout error
		case <-timeout:
			bot.dalleRefundUser(user, "Timeout. Please try again later.")
			log.Errorf("[DALLE] timeout")
			return
		// Got a tick, we should check on checkSomething()
		case <-ticker:
			t, err = dalleClient.GetTask(ctx, task.ID)
			// handle err
			if err != nil {
				log.Errorf("[GetTask] %v", err.Error())
				bot.dalleRefundUser(user, "")
				return
			}
			if t.Status == dalle.StatusSucceeded {
				log.Infof("[DALLE] task succeeded for user %s", GetUserStr(user.Telegram))
				// download the first generated image
				for _, data := range t.Generations.Data {
					err = bot.downloadAndSendImages(ctx, dalleClient, data, invoiceEvent)
					if err != nil {
						log.Errorf("[downloadAndSendImages] %v", err.Error())
					}
				}
>>>>>>> d5f18a0d
				return
			// Got a tick, we should check on checkSomething()
			case <-ticker:
				t, err = dalleClient.GetTask(ctx, task.ID)
				// handle err
				if err != nil {
					log.Errorf("[GetTask] %v", err.Error())
					bot.dalleRefundUser(user, "")
					return
				}
				if t.Status == dalle.StatusSucceeded {
					fmt.Printf("[DALLE] task succeeded for user %s", GetUserStr(user.Telegram))
					// download the first generated image
					for _, data := range t.Generations.Data {
						err = bot.downloadAndSendImages(ctx, dalleClient, data, invoiceEvent)
						if err != nil {
							log.Errorf("[downloadAndSendImages] %v", err.Error())
						}
					}
					return

<<<<<<< HEAD
				} else if t.Status == dalle.StatusRejected {
					log.Errorf("[DALLE] rejected: %s", t.ID)
					bot.dalleRefundUser(user, "Your prompt has been rejected by OpenAI. Do not use celebrity names, sexual expressions, or any other harmful content as prompt.")
					return
				}
				log.Debugf("[DALLE] pending for user %s", GetUserStr(user.Telegram))
=======
			} else if t.Status == dalle.StatusRejected {
				log.Errorf("[DALLE] rejected: %s", t.ID)
				bot.dalleRefundUser(user, "Your prompt has been rejected by OpenAI. Do not use celebrity names, sexual expressions, or any other harmful content as prompt.")
				return
>>>>>>> d5f18a0d
			}
		}
	}
	jobChan <- job
}

// downloadAndSendImages will download dalle images and send them to the payer.
func (bot *TipBot) downloadAndSendImages(ctx context.Context, dalleClient dalle.Client, data dalle.GenerationData, event *InvoiceEvent) error {
	reader, err := dalleClient.Download(ctx, data.ID)
	if err != nil {
		return err
	}
	defer reader.Close()
	image := "data/dalle/" + data.ID + ".png"
	file, err := os.Create(image)
	if err != nil {
		return err
	}
	defer file.Close()
	_, err = io.Copy(file, reader)
	if err != nil {
		return err
	}
	f, err := os.OpenFile(image, 0, os.ModePerm)
	if err != nil {
		return err
	}
	defer f.Close()
	bot.trySendMessage(event.Payer.Telegram, &tb.Photo{File: tb.File{FileReader: f}})
	return nil
}

func (bot *TipBot) dalleRefundUser(user *lnbits.User, message string) error {
	if user.Wallet == nil {
		return fmt.Errorf("user has no wallet")
	}
	me, err := GetUser(bot.Telegram.Me, *bot)
	if err != nil {
		return err
	}

	// create invioce for user
	invoice, err := user.Wallet.Invoice(
		lnbits.InvoiceParams{
			Out:     false,
			Amount:  int64(internal.Configuration.Generate.DallePrice),
			Memo:    fmt.Sprintf("Refund DALLE2 %s", GetUserStr(user.Telegram)),
			Webhook: internal.Configuration.Lnbits.WebhookServer},
		bot.Client)
	if err != nil {
		return err
	}

	// pay invoice
	_, err = me.Wallet.Pay(lnbits.PaymentParams{Out: true, Bolt11: invoice.PaymentRequest}, bot.Client)
	if err != nil {
		log.Errorln(err)
		return err
	}
	log.Warnf("[DALLE] refunding user %s with %d sat", GetUserStr(user.Telegram), internal.Configuration.Generate.DallePrice)

	var err_reason string
	if len(message) > 0 {
		err_reason = message
	} else {
		err_reason = "Something went wrong."
	}
	bot.trySendMessage(user.Telegram, fmt.Sprintf("🚫 %s You have been refunded.", err_reason))
	return nil
}<|MERGE_RESOLUTION|>--- conflicted
+++ resolved
@@ -119,7 +119,6 @@
 		return
 	}
 	bot.trySendMessage(user.Telegram, "🔄 Your images are being generated. Please wait a few moments.")
-<<<<<<< HEAD
 	var job = func() {
 		// create the client with the bearer token api key
 		dalleClient, err := dalle.NewHTTPClient(internal.Configuration.Generate.DalleKey)
@@ -154,66 +153,6 @@
 			case <-timeout:
 				bot.dalleRefundUser(user, "Timeout. Please try again later.")
 				log.Errorf("[DALLE] timeout")
-=======
-
-	// we can have only one user using dalle
-	mutex.Lock("dalle-image-task")
-	defer mutex.Unlock("dalle-image-task")
-	time.Sleep(time.Second * 1)
-
-	// create the client with the bearer token api key
-	dalleClient, err := dalle.NewHTTPClient(internal.Configuration.Generate.DalleKey)
-	// handle err
-	if err != nil {
-		log.Errorf("[NewHTTPClient] %v", err.Error())
-		bot.dalleRefundUser(user, "")
-		return
-	}
-
-	ctx, cancel := context.WithTimeout(context.Background(), time.Minute*10)
-	defer cancel()
-	// generate a task to create an image with a prompt
-	task, err := dalleClient.Generate(ctx, invoiceEvent.CallbackData)
-	if err != nil {
-		log.Errorf("[Generate] %v", err.Error())
-		bot.dalleRefundUser(user, "")
-		return
-	}
-	// poll the task.ID until status is succeeded
-	var t *dalle.Task
-	timeout := time.After(5 * time.Minute)
-	ticker := time.Tick(5 * time.Second)
-	// Keep trying until we're timed out or get a result/error
-	for {
-		select {
-		case <-ctx.Done():
-			bot.dalleRefundUser(user, "")
-			log.Errorf("[DALLE] ctx done")
-			return
-		// Got a timeout! fail with a timeout error
-		case <-timeout:
-			bot.dalleRefundUser(user, "Timeout. Please try again later.")
-			log.Errorf("[DALLE] timeout")
-			return
-		// Got a tick, we should check on checkSomething()
-		case <-ticker:
-			t, err = dalleClient.GetTask(ctx, task.ID)
-			// handle err
-			if err != nil {
-				log.Errorf("[GetTask] %v", err.Error())
-				bot.dalleRefundUser(user, "")
-				return
-			}
-			if t.Status == dalle.StatusSucceeded {
-				log.Infof("[DALLE] task succeeded for user %s", GetUserStr(user.Telegram))
-				// download the first generated image
-				for _, data := range t.Generations.Data {
-					err = bot.downloadAndSendImages(ctx, dalleClient, data, invoiceEvent)
-					if err != nil {
-						log.Errorf("[downloadAndSendImages] %v", err.Error())
-					}
-				}
->>>>>>> d5f18a0d
 				return
 			// Got a tick, we should check on checkSomething()
 			case <-ticker:
@@ -235,19 +174,12 @@
 					}
 					return
 
-<<<<<<< HEAD
 				} else if t.Status == dalle.StatusRejected {
 					log.Errorf("[DALLE] rejected: %s", t.ID)
 					bot.dalleRefundUser(user, "Your prompt has been rejected by OpenAI. Do not use celebrity names, sexual expressions, or any other harmful content as prompt.")
 					return
 				}
 				log.Debugf("[DALLE] pending for user %s", GetUserStr(user.Telegram))
-=======
-			} else if t.Status == dalle.StatusRejected {
-				log.Errorf("[DALLE] rejected: %s", t.ID)
-				bot.dalleRefundUser(user, "Your prompt has been rejected by OpenAI. Do not use celebrity names, sexual expressions, or any other harmful content as prompt.")
-				return
->>>>>>> d5f18a0d
 			}
 		}
 	}
